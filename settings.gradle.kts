/*
 * 🧶 remi: Robust, and simple Java-based library to handle storage-related communications with different storage provider.
 * Copyright (c) 2022-2023 Noelware, LLC. <team@noelware.org>
 *
 * Permission is hereby granted, free of charge, to any person obtaining a copy
 * of this software and associated documentation files (the "Software"), to deal
 * in the Software without restriction, including without limitation the rights
 * to use, copy, modify, merge, publish, distribute, sublicense, and/or sell
 * copies of the Software, and to permit persons to whom the Software is
 * furnished to do so, subject to the following conditions:
 *
 * The above copyright notice and this permission notice shall be included in all
 * copies or substantial portions of the Software.
 *
 * THE SOFTWARE IS PROVIDED "AS IS", WITHOUT WARRANTY OF ANY KIND, EXPRESS OR
 * IMPLIED, INCLUDING BUT NOT LIMITED TO THE WARRANTIES OF MERCHANTABILITY,
 * FITNESS FOR A PARTICULAR PURPOSE AND NONINFRINGEMENT. IN NO EVENT SHALL THE
 * AUTHORS OR COPYRIGHT HOLDERS BE LIABLE FOR ANY CLAIM, DAMAGES OR OTHER
 * LIABILITY, WHETHER IN AN ACTION OF CONTRACT, TORT OR OTHERWISE, ARISING FROM,
 * OUT OF OR IN CONNECTION WITH THE SOFTWARE OR THE USE OR OTHER DEALINGS IN THE
 * SOFTWARE.
 */

rootProject.name = "remi"

pluginManagement {
    repositories {
        gradlePluginPortal()
        mavenCentral()
        mavenLocal()
    }
}

plugins {
<<<<<<< HEAD
    id("org.gradle.toolchains.foojay-resolver-convention") version "0.4.0"
    id("com.gradle.enterprise") version "3.12.6"
=======
    id("org.noelware.gradle.settings") version "1.1.1"
    id("com.gradle.enterprise") version "3.13.3"
>>>>>>> b34ced40
}

enableFeaturePreview("TYPESAFE_PROJECT_ACCESSORS")
include(
    ":bom",
    ":core",
    ":support:azure",
    ":support:fs",
    ":support:gcs",
    ":support:gridfs",
    ":support:s3"
)<|MERGE_RESOLUTION|>--- conflicted
+++ resolved
@@ -32,13 +32,8 @@
 }
 
 plugins {
-<<<<<<< HEAD
     id("org.gradle.toolchains.foojay-resolver-convention") version "0.4.0"
-    id("com.gradle.enterprise") version "3.12.6"
-=======
-    id("org.noelware.gradle.settings") version "1.1.1"
     id("com.gradle.enterprise") version "3.13.3"
->>>>>>> b34ced40
 }
 
 enableFeaturePreview("TYPESAFE_PROJECT_ACCESSORS")
